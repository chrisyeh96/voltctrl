from __future__ import annotations

from collections.abc import MutableMapping, MutableSet, Sequence
import copy
from typing import TypeVar
import warnings

import cvxpy as cp
import networkx as nx
import numpy as np
import pandapower as pp
import pandapower.topology
import scipy.io
import os
warnings.filterwarnings('ignore', category=FutureWarning)

T = TypeVar('T')
Constraint = cp.constraints.constraint.Constraint
<<<<<<< HEAD
=======

>>>>>>> 99e2ab4f

def create_56bus() -> pp.pandapowerNet:
    """
    Creates the SCE 56-bus network from the MATPOWER file.
    Bus 0 is the substation, and the other buses are numbered 1-55.
    At every bus (except 0), we attach a load and static generator element.

    Returns: pp.pandapowerNet
    """
    net = pp.converter.from_mpc(os.path.join(os.path.dirname(__file__),'data/SCE_56bus.mat'), casename_mpc_file='case_mpc')

    # remove loads and generators at all buses except bus 0 (substation),
    # but keep the network lines
    buses = list(range(1, 56))
    pp.drop_elements_at_buses(
        net, buses=buses, bus_elements=True, branch_elements=False)

    for i in buses:
        pp.create_load(net, bus=i, p_mw=0, q_mvar=0)
        pp.create_sgen(net, bus=i, p_mw=0, q_mvar=0)

    return net


def create_RX_from_net(net: pp.pandapowerNet, noise: float = 0,
                       modify: str | None = None, seed: int | None = 123,
                       check_pd: bool = True
                       ) -> tuple[np.ndarray, np.ndarray]:
    """Creates R,X matrices from a pandapowerNet.

    Args
    - net: pandapowerNet with (n+1) buses including substation
    - noise: float, optional add uniform noise to impedances, values in [0,1]
    - modify: str, how to modify network, one of [None, 'perm', 'linear', 'rand']
    - seed: int, for generating the uniform noise
    - check_pd: bool, whether to assert that returned R,X are PD

    Returns: tuple (X, R)
    - X: np.array, shape [n, n], positive definite and entry-wise positive
    - R: np.array, shape [n, n], positive definite and entry-wise positive
    """
    assert 0 <= noise <= 1, 'noise must be a float in [0,1]'

    # read in r and x matrices from data
    n = len(net.bus) - 1  # number of buses, excluding substation
    r = np.ones((n+1, n+1)) * np.inf
    x = np.ones((n+1, n+1)) * np.inf

    r_ohm_per_km = net.line['r_ohm_per_km'].values
    x_ohm_per_km = net.line['x_ohm_per_km'].values

    rng = np.random.default_rng(seed)

    if noise > 0:
        # Do NOT update r/x_ohm_per_km in-place. We do not want to change
        # the underlying net object.
        noise_limit = r_ohm_per_km * noise
        r_ohm_per_km = r_ohm_per_km + rng.uniform(-noise_limit, noise_limit)

        noise_limit = x_ohm_per_km * noise
        x_ohm_per_km = x_ohm_per_km + rng.uniform(-noise_limit, noise_limit)

    if modify in ('perm', None):  # permute the line numbers
<<<<<<< HEAD
        net = copy.deepcopy(net) # don't modify original net
=======
        net = copy.deepcopy(net)  # don't modify original net
>>>>>>> 99e2ab4f
        if modify == 'perm':
            order = np.zeros(n+1, dtype=int)
            order[1:] = rng.permutation(np.arange(1, n+1))
            net.line['from_bus'] = net.line['from_bus'].map(order.__getitem__)
            net.line['to_bus'] = net.line['to_bus'].map(order.__getitem__)

        r[net.line['from_bus'], net.line['to_bus']] = r_ohm_per_km
        r[net.line['to_bus'], net.line['from_bus']] = r_ohm_per_km
        x[net.line['from_bus'], net.line['to_bus']] = x_ohm_per_km
        x[net.line['to_bus'], net.line['from_bus']] = x_ohm_per_km
        G = pp.topology.create_nxgraph(net)

    elif modify in ('linear', 'rand'):
        if modify == 'linear':  # random undirected linear tree
            # substation (node 0) is not necessarily at one end of the path,
            # could be in the middle
            path = rng.permutation(n+1)
            G = nx.path_graph(path)
        else:
            G = nx.random_tree(n+1)  # uniformly random undirected tree

        r_sample = rng.choice(r_ohm_per_km, size=len(G.edges), replace=True)
        x_sample = rng.choice(x_ohm_per_km, size=len(G.edges), replace=True)
        for i, (e0, e1) in enumerate(G.edges):
            r[e0, e1] = r_sample[i]
            x[e0, e1] = x_sample[i]
            r[e1, e0] = r[e0, e1]
            x[e1, e0] = x[e0, e1]
    else:
        raise ValueError(f'Unexpected value for `modify`: {modify}')

    R, X = create_RX_from_rx(r, x, G, check_pd)
    return R, X


def get_intersecting_path(path1: Sequence[T], path2: Sequence[T]
                          ) -> list[tuple[T, T]]:
    """Gets the intersection between two paths. Assumes that the paths only
    intersect in the beginning.

    Args
    - path1: list of int
    - path2: list of int

    Returns: list of tuple, edges in the intersecting path
    """
    ret = []
    for k in range(1, min(len(path1), len(path2))):
        u = path1[k]
        v = path2[k]
        if u == v:
            edge = (path1[k-1], u)
            ret.append(edge)
        else:
            break
    return ret


def is_pos_def(A: np.ndarray) -> bool:
    """Checks whether a matrix is positive definite.

    Args
    - A: np.array, matrix

    Returns: bool, true iff A>0
    """
    if np.array_equal(A, A.T):
        try:
            np.linalg.cholesky(A)
            return True
        except np.linalg.LinAlgError:
            return False
    else:
        return False


def make_pd_and_pos(A: np.ndarray) -> None:
    """
    Tries to make matrix `A` PSD and entrywise positive.
    Updates A in-place.
    Guarantees output to be PSD. Does NOT guarantee entrywise positive.
    """
    if not np.array_equal(A, A.T):
        A[:] = (A + A.T) / 2  # make symmetric
    np.maximum(0, A, out=A)  # make positive, in-place
    w, V = np.linalg.eigh(A)
    if w[0] < 0:
        w[w < 0] = 1e-7
        A[:] = (V * w) @ V.T


def create_RX_from_rx(r: np.ndarray, x: np.ndarray, G: nx.Graph,
                      check_pd: bool = True) -> tuple[np.ndarray, np.ndarray]:
    """Creates R,X matrices from line impedance matrices r and x.

    Args
    - r: np.array, shape [n+1, n+1], symmetric and entry-wise positive
    - x: np.array, shape [n+1, n+1], symmetric and entry-wise positive
    - G: nx.Graph, undirected graph, nodes are numbered {0, ..., n}
    - check_pd: bool, whether to assert that returned R,X are PD

    Returns: tuple (X, R)
    - X: np.array, shape [n, n], positive definite and entry-wise positive
    - R: np.array, shape [n, n], positive definite and entry-wise positive
    """
    n = r.shape[0] - 1

    R = np.zeros((n+1, n+1), dtype=float)
    X = np.zeros((n+1, n+1), dtype=float)

    # P_i
    paths = nx.shortest_path(G, source=0)  # node i => path from node 0 to i
    for i in range(1, n+1):
        for j in range(i, n+1):
            intersect = get_intersecting_path(paths[i], paths[j])
            R[i, j] = sum(r[e] for e in intersect)
            X[i, j] = sum(x[e] for e in intersect)
            R[j, i] = R[i, j]
            X[j, i] = X[i, j]

    R = 2 * R[1:, 1:]
    X = 2 * X[1:, 1:]

    assert np.all(R != np.inf)
    assert np.all(X != np.inf)

    if check_pd:
        assert is_pos_def(R)
        assert is_pos_def(X)
    return R, X


def calc_voltage_profile(X: np.ndarray, R: np.ndarray, p: np.ndarray,
                         qe: np.ndarray, qc: np.ndarray, v_sub: float
                         ) -> np.ndarray:
    """Calculates the voltage profile using the simplified linear model.

    Args
    - X: np.array, shape [n, n], positive definite and entry-wise positive
    - R: np.array, shape [n, n], positive definite and entry-wise positive
    - p: np.array, shape [n, T]
    - qe: np.array, shape [n, T]
    - qc: np.array, shape [n, T]
    - v_sub: float, fixed squared voltage magnitude (kV^2) at substation

    Returns
    - v: np.array, shape [n, T]
    """
    return X @ (qc + qe) + R @ p + v_sub


def read_load_data() -> tuple[np.ndarray, np.ndarray]:
    """Read in power injection data.

    Returns
    - p: np.array, shape [T, n], net active power injection in MW
    - q: np.array, shape [T, n], exogenous reactive power injection in MVar
    """
    mat = scipy.io.loadmat(os.path.join(os.path.dirname(__file__),'data/pq_fluc.mat'), squeeze_me=True)
    pq_fluc = mat['pq_fluc']  # shape (55, 2, 14421)
    p = pq_fluc[:, 0]  # net active power injection, shape (55, 14421)
    qe = pq_fluc[:, 1]  # exogenous reactive power injection
    return p.T, qe.T


def smooth(x: np.ndarray, w: int = 5) -> np.ndarray:
    """Smooths input using moving-average window.

    Edge values are preserved as-is without smoothing.

    Args
    - x: np.array, shape [T] or [n, T]
    - w: int, moving average window, odd positive integer

    Returns: np.array, same shape as x, smoothed
    """
    assert w % 2 == 1
    edge = w // 2

    x_smooth = x.copy()
    ones = np.ones(w)
    if len(x.shape) == 1:
        x_smooth[edge:-edge] = np.convolve(x, ones, 'valid') / w
    elif len(x.shape) == 2:
        for i in range(len(x)):
            x_smooth[i, edge:-edge] = np.convolve(x[i], ones, 'valid') / w
    else:
        raise ValueError('smooth() only works on 1D or 2D arrays')
    return x_smooth


def calc_max_norm_w(R: np.ndarray, X: np.ndarray, p: np.ndarray, qe: np.ndarray
                    ) -> dict[str, np.ndarray]:
    """Calculates ||w||_∞.

    Args
    - R: np.array, shape [n, n]
    - X: np.array, shape [n, n]
    - p: np.array, shape [n, T], active power injection
    - qe: np.array, shape [n, T], exogenous reactive power injection

    Returns: norms, dict maps keys ['w', 'wp', 'wq'] to np.ndarray of shape [T]
    """
    wp = R @ (p[:, 1:] - p[:, :-1])
    wq = X @ (qe[:, 1:] - qe[:, :-1])
    w = wp + wq
    norms = {
        'w':  np.linalg.norm( w, ord=np.inf, axis=0),  # noqa
        'wp': np.linalg.norm(wp, ord=np.inf, axis=0),
        'wq': np.linalg.norm(wq, ord=np.inf, axis=0)
    }
    # - max_p_idx: int, bus index with largest ||w_p||
    # - max_q_idx: int, bus index with largest ||w_q||
    # max_p_idx = np.argmax(np.max(np.abs(wp), axis=1))
    # max_q_idx = np.argmax(np.max(np.abs(wq), axis=1))
    return norms


def np_triangle_norm(x: np.ndarray) -> float:
    """Computes ||X||_△"""
    return np.linalg.norm(np.triu(x), ord='fro')


def known_topology_constraints(
        X: cp.Variable,
        net: pp.pandapowerNet,
        known_line_params: int,
        known_bus_topo: int
        ) -> list[Constraint]:
    """Specifies constraints on X matrix if we know the network topology
    among all buses in {1, ..., known_bus_topo}.
<<<<<<< HEAD
=======

>>>>>>> 99e2ab4f
    Args
    - X: shape [n, n], optimization variable
    - net: pandapowerNet representing a tree-structured distribution grid
        with (n+1) buses numbered [0 (substation), ..., n] such that if
        bus i is a parent of bus j, then i < j
    - known_bus_topo: int in [0, n], n = # of buses (excluding substation),
        when topology is known for buses/lines in {1, ..., known_bus_topo}
    - known_line_params: int in [0, known_bus_topo], when line parameters
        (little x_{ij}) are known ∀ i,j in {1, ..., known_line_params}
<<<<<<< HEAD
=======

>>>>>>> 99e2ab4f
    Returns: list of cp.Constraints
    """
    assert known_bus_topo >= 0
    if known_bus_topo == 0:
        return []

    G = pp.topology.create_nxgraph(net)  # buses numbered 0, ..., n+1
    mapping = {i: i-1 for i in range(len(G))}
    nx.relabel_nodes(G, mapping=mapping, copy=False)  # buses numbered -1, 0, ..., n
    DG = nx.bfs_tree(G, source=-1)  # tree, edges parent -> child

    for n1, n2 in DG.edges:
        assert n1 < n2

    constraints = []
    for i in range(known_bus_topo):
        for j in range(i, known_bus_topo):
            # if the line params are known, then those constraints will
            # supersede the topology constraints
            if i < known_line_params and j < known_line_params:
                continue

            # buses are numbered such that parent(i) < i, so we know the
            # topology relationship between parent and bus i
            # - but bus 0's parent is the substation (-1), and the constraint
            #   X[0, 0] >= 0 is already part of the consistent set definition
            elif i == j:
                if i == 0:
                    continue
                else:
                    parent = next(DG.predecessors(i))
                    constr = (X[i, i] >= X[parent, parent])

            # j > i
            else:
                lca = nx.lowest_common_ancestor(DG, i, j)
                assert lca is not None
                if lca == -1:  # lca is substation
                    constr = (X[i, j] == 0)
                else:
                    constr = (X[i, j] == X[lca, lca])
            constraints.append(constr)
    return constraints


def X_to_ancestors(X: np.ndarray) -> tuple[dict[int, set[int]], np.ndarray]:
    """Constructs ancestor map from X matrix.

    Args
    - X: np.ndarray, shape [n, n], satisfies constraints:
        - PSD, elementwise >= 0, diagonal entries are largest in each row/col

    Returns: set, maps each node to a set of ancestors
    """
    n = X.shape[0]

    # get a list of bins, centered at values along diag(X)
    centers = np.concatenate([[0], np.sort(np.diag(X))])
    bins = [0] + list((centers[:-1] + centers[1:]) / 2)

    # bin the values of X, then replace with bin center
    inds = np.digitize(X, bins) - 1  # digitize returns 1-indexed bin indices
    X = centers[inds.flatten()].reshape(X.shape)

    # create a mapping from nodes => set of ancestors
    # - every node has the substation (node: -1) as an ancestor
    ancestors = {i: {-1} for i in range(n)}

    for i in range(n):
        for j in range(i+1, n):
            if X[i, j] == 0:
                # only common ancestor is the substation
                pass

            elif X[i, j] == X[i, i]:
                # j is a descendant of i
                ancestors[j].add(i)

                # ensure that descendants d of j have X_{id} == X_{ii}
                for d in range(n):
                    if X[j, d] == X[j, j]:
                        X[i, d] = X[i, i]
                        X[d, i] = X[i, i]

            elif X[i, j] == X[j, j]:
                # i is a descendant of j
                ancestors[i].add(j)

                # ensure that descendants d of i have X_{jd} == X_{jj}
                for d in range(n):
                    if X[i, d] == X[i, i]:
                        X[j, d] = X[j, j]
                        X[d, j] = X[j, j]

            else:
                # i,j share a common ancestor k (other than the substation)

                k = int(np.argmin(np.abs(X[i, j] - np.diag(X))))
                assert X[i, j] == X[k, k]
                ancestors[i].add(k)
                ancestors[j].add(k)

                X[j, k] = X[k, j] = X[k, k]

                # ensure that descendants di of i and dj of j have X[di, dj] = shared
                # for di in range(n):
                #     if X[i, di] == X[i, i]:
                #         for dj in range(n):
                #             if X[j, dj] == X[j, j]:
                #                 X[di, dj] = shared
                #                 X[dj, di] = shared

    return ancestors, X


def check_ancestors_completeness(ancestors):
    # complete = {}
    # for n in ancestors:
    #     done = set()
    #     queue = ancestors[n]
    #     while len(queue) > 0:
    #         a = queue.pop()
    #         done.add(a)
    #         if a in complete:
    #             done |= complete[a]
    #         elif a != -1:
    #             queue |= (ancestors[a] - done)
    #     complete[n] = done

    for n in ancestors:
        for a in ancestors[n]:
            if a != -1:
                assert ancestors[a] <= ancestors[n]


def build_tree_from_ancestors(ancestors: MutableMapping[int, MutableSet[int]]
                              ) -> nx.Graph:
    """Builds tree from ancestors mapping.

    Args
    - ancestors: set, maps each node to a set of ancestors

    Notes:
    - Assumes that ancestors mapping forms a DAG instead of a tree. To create
        a tree from a DAG, each child node randomly picks one of its parents
        to be its single parent.
    - See https://cs.stackexchange.com/q/23408

    Returns: nx.Graph, tree structure
    """
    ancestors = copy.deepcopy(ancestors)
    G = nx.Graph()
    while len(ancestors) > 0:
        # find all nodes with only 1 ancestor
        children = set()
        remaining = set(ancestors.keys())
        for n in ancestors:
            if len(ancestors[n]) == 1 or ancestors[n].isdisjoint(remaining):
                parent = next(iter(ancestors[n]))  # choose a parent at random
                children.add(n)
                G.add_edge(parent, n)

        if len(children) == 0:
            raise ValueError('Invalid ancestors map')

        for n in ancestors:
            for c in children:
                if c in ancestors[n]:
                    ancestors[n] -= ancestors[c]
        for c in children:
            del ancestors[c]
    return G<|MERGE_RESOLUTION|>--- conflicted
+++ resolved
@@ -16,10 +16,7 @@
 
 T = TypeVar('T')
 Constraint = cp.constraints.constraint.Constraint
-<<<<<<< HEAD
-=======
-
->>>>>>> 99e2ab4f
+
 
 def create_56bus() -> pp.pandapowerNet:
     """
@@ -83,11 +80,7 @@
         x_ohm_per_km = x_ohm_per_km + rng.uniform(-noise_limit, noise_limit)
 
     if modify in ('perm', None):  # permute the line numbers
-<<<<<<< HEAD
-        net = copy.deepcopy(net) # don't modify original net
-=======
         net = copy.deepcopy(net)  # don't modify original net
->>>>>>> 99e2ab4f
         if modify == 'perm':
             order = np.zeros(n+1, dtype=int)
             order[1:] = rng.permutation(np.arange(1, n+1))
@@ -319,10 +312,7 @@
         ) -> list[Constraint]:
     """Specifies constraints on X matrix if we know the network topology
     among all buses in {1, ..., known_bus_topo}.
-<<<<<<< HEAD
-=======
-
->>>>>>> 99e2ab4f
+
     Args
     - X: shape [n, n], optimization variable
     - net: pandapowerNet representing a tree-structured distribution grid
@@ -332,10 +322,7 @@
         when topology is known for buses/lines in {1, ..., known_bus_topo}
     - known_line_params: int in [0, known_bus_topo], when line parameters
         (little x_{ij}) are known ∀ i,j in {1, ..., known_line_params}
-<<<<<<< HEAD
-=======
-
->>>>>>> 99e2ab4f
+
     Returns: list of cp.Constraints
     """
     assert known_bus_topo >= 0
