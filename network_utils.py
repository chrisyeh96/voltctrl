--- conflicted
+++ resolved
@@ -25,12 +25,7 @@
 
     Returns: pp.pandapowerNet
     """
-<<<<<<< HEAD
     net = pp.converter.from_mpc(os.path.join(os.path.dirname(__file__),'data/SCE_56bus.mat'), casename_mpc_file='case_mpc')
-=======
-    net = pp.converter.from_mpc(
-        'data/SCE_56bus.mat', casename_mpc_file='case_mpc')
->>>>>>> d79aa227
 
     # remove loads and generators at all buses except bus 0 (substation),
     # but keep the network lines
