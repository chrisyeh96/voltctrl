--- conflicted
+++ resolved
@@ -184,45 +184,13 @@
         - msg: str, (if not satisfied) describes which constraints are not satisfied,
             (if satisfied) is empty string ''
         """
-<<<<<<< HEAD
         if X_test is None:
-            w_hat = self.delta_v[t-1] - self.u[t-1] @ self.X_cache
-            vpar_hat = self.v[t] - self.q[t] @ self.X_cache
-            w_hat_norm = np.max(np.abs(w_hat))
-
-            vpar_lower_violation = np.max(self.Vpar_min - vpar_hat)
-            vpar_upper_violation = np.max(vpar_hat - self.Vpar_max)
-
-            msgs = []
-            if w_hat_norm > self.eta:
-                msgs.append(f'||ŵ(t)||∞: {w_hat_norm:.3f}')
-            if vpar_lower_violation > 0.05:
-                msgs.append(f'max(vpar_min - vpar_hat): {vpar_lower_violation:.3f}')
-            if vpar_upper_violation > 0.05:
-                msgs.append(f'max(vpar_hat - vpar_max): {vpar_upper_violation:.3f}')
-            satisfied = (len(msgs) == 0)
-            msg = ', '.join(msgs)
+            X = self.X_cache
         else:
-            w_hat = self.delta_v[t-1] - self.u[t-1] @ X_test
-            vpar_hat = self.v[t] - self.q[t] @ X_test
-            w_hat_norm = np.max(np.abs(w_hat))
-
-            vpar_lower_violation = np.max(self.Vpar_min - vpar_hat)
-            vpar_upper_violation = np.max(vpar_hat - self.Vpar_max)
-
-            msgs = []
-            if w_hat_norm > self.eta:
-                msgs.append(f'||ŵ(t)||∞: {w_hat_norm:.3f}')
-            if vpar_lower_violation > 0.05:
-                msgs.append(f'max(vpar_min - vpar_hat): {vpar_lower_violation:.3f}')
-            if vpar_upper_violation > 0.05:
-                msgs.append(f'max(vpar_hat - vpar_max): {vpar_upper_violation:.3f}')
-            satisfied = (len(msgs) == 0)
-            msg = ', '.join(msgs)            
-=======
+            X = X_test
         obs = self.obs_nodes
-        w_hat = self.delta_v[t-1] - self.u[t-1] @ self.X_cache
-        vpar_hat = self.v[t] - self.q[t] @ self.X_cache
+        w_hat = self.delta_v[t-1] - self.u[t-1] @ X
+        vpar_hat = self.v[t] - self.q[t] @ X
         w_hat_norm = np.max(np.abs(w_hat[obs]))
 
         vpar_lower_violation = np.max(self.Vpar_min[obs] - vpar_hat[obs])
@@ -237,7 +205,6 @@
             msgs.append(f'max(vpar_hat - vpar_max): {vpar_upper_violation:.3f}')
         satisfied = (len(msgs) == 0)
         msg = ', '.join(msgs)
->>>>>>> d79aa227
         return satisfied, msg
 
     def select(self, t: int) -> np.ndarray:
